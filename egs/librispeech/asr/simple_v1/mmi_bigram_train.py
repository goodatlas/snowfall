#!/usr/bin/env python3
# Copyright (c)  2020  Xiaomi Corporation (authors: Daniel Povey
#                                                   Haowen Qiu
#                                                   Fangjun Kuang)
# Apache 2.0

import k2
import logging
import math
import numpy as np
import os
import sys
import torch
import torch.optim as optim
from datetime import datetime
from pathlib import Path
from torch import distributed as dist
from torch import nn
from torch.nn.parallel import DistributedDataParallel as DDP
from torch.nn.utils import clip_grad_value_
from torch.utils.tensorboard import SummaryWriter
from typing import Dict, Optional, Tuple

from lhotse import CutSet
from lhotse.dataset import BucketingSampler, CutConcatenate, CutMix, K2SpeechRecognitionDataset, SingleCutSampler
from lhotse.utils import fix_random_seed
from snowfall.common import load_checkpoint, save_checkpoint, str2bool
from snowfall.common import save_training_info
from snowfall.common import setup_logger
<<<<<<< HEAD
from snowfall.dist import cleanup_dist, setup_dist
=======
from snowfall.common import describe
>>>>>>> b99d04b4
from snowfall.models import AcousticModel
from snowfall.models.tdnn_lstm import TdnnLstm1b
from snowfall.training.diagnostics import measure_gradient_norms, optim_step_and_measure_param_change
from snowfall.training.mmi_graph import MmiTrainingGraphCompiler
from snowfall.training.mmi_graph import create_bigram_phone_lm
from snowfall.training.mmi_graph import get_phone_symbols

den_scale = 1.0



def get_tot_objf_and_num_frames(tot_scores: torch.Tensor,
                                frames_per_seq: torch.Tensor
                                ) -> Tuple[float, int, int]:
    ''' Figures out the total score(log-prob) over all successful supervision segments
    (i.e. those for which the total score wasn't -infinity), and the corresponding
    number of frames of neural net output
         Args:
            tot_scores: a Torch tensor of shape (num_segments,) containing total scores
                       from forward-backward
        frames_per_seq: a Torch tensor of shape (num_segments,) containing the number of
                       frames for each segment
        Returns:
             Returns a tuple of 3 scalar tensors:  (tot_score, ok_frames, all_frames)
        where ok_frames is the frames for successful (finite) segments, and
       all_frames is the frames for all segments (finite or not).
    '''
    mask = torch.ne(tot_scores, -math.inf)
    # finite_indexes is a tensor containing successful segment indexes, e.g.
    # [ 0 1 3 4 5 ]
    finite_indexes = torch.nonzero(mask).squeeze(1)
    if False:
        bad_indexes = torch.nonzero(~mask).squeeze(1)
        if bad_indexes.shape[0] > 0:
            print("Bad indexes: ", bad_indexes, ", bad lengths: ",
                  frames_per_seq[bad_indexes], " vs. max length ",
                  torch.max(frames_per_seq), ", avg ",
                  (torch.sum(frames_per_seq) / frames_per_seq.numel()))
    # print("finite_indexes = ", finite_indexes, ", tot_scores = ", tot_scores)
    ok_frames = frames_per_seq[finite_indexes].sum()
    all_frames = frames_per_seq.sum()
    return (tot_scores[finite_indexes].sum(), ok_frames, all_frames)


def get_objf(batch: Dict,
             model: AcousticModel,
             P: k2.Fsa,
             device: torch.device,
             graph_compiler: MmiTrainingGraphCompiler,
             is_training: bool,
             tb_writer: Optional[SummaryWriter] = None,
             global_batch_idx_train: Optional[int] = None,
             optimizer: Optional[torch.optim.Optimizer] = None):
    feature = batch['features']
    supervisions = batch['supervisions']
    subsampling_factor = model.module.subsampling_factor if isinstance(model, DDP) else model.subsampling_factor
    supervision_segments = torch.stack(
        (
            supervisions['sequence_idx'],
            torch.floor_divide(supervisions['start_frame'], subsampling_factor),
            torch.floor_divide(supervisions['num_frames'], subsampling_factor)
        ),
        1
    ).to(torch.int32)
    indices = torch.argsort(supervision_segments[:, 2], descending=True)
    supervision_segments = supervision_segments[indices]

    texts = supervisions['text']
    texts = [texts[idx] for idx in indices]
    assert feature.ndim == 3
    # print(supervision_segments[:, 1] + supervision_segments[:, 2])

    feature = feature.to(device)
    # at entry, feature is [N, T, C]
    feature = feature.permute(0, 2, 1)  # now feature is [N, C, T]
    if is_training:
        nnet_output = model(feature)
    else:
        with torch.no_grad():
            nnet_output = model(feature)

    # nnet_output is [N, C, T]
    nnet_output = nnet_output.permute(0, 2, 1)  # now nnet_output is [N, T, C]

    if is_training:
        num, den = graph_compiler.compile(texts, P)
    else:
        with torch.no_grad():
            num, den = graph_compiler.compile(texts, P)

    assert num.requires_grad == is_training
    assert den.requires_grad is False
    num = num.to(device)
    den = den.to(device)

    # nnet_output2 = nnet_output.clone()
    # blank_bias = -7.0
    # nnet_output2[:,:,0] += blank_bias

    dense_fsa_vec = k2.DenseFsaVec(nnet_output, supervision_segments)
    assert nnet_output.device == device

    num = k2.intersect_dense(num, dense_fsa_vec, 10.0)
    den = k2.intersect_dense(den, dense_fsa_vec, 10.0)

    num_tot_scores = num.get_tot_scores(
        log_semiring=True,
        use_double_scores=True)
    den_tot_scores = den.get_tot_scores(
        log_semiring=True,
        use_double_scores=True)
    tot_scores = num_tot_scores - den_scale * den_tot_scores

    (tot_score, tot_frames,
     all_frames) = get_tot_objf_and_num_frames(tot_scores,
                                               supervision_segments[:, 2])

    if is_training:
        def maybe_log_gradients(tag: str):
            if (
                    tb_writer is not None
                    and global_batch_idx_train is not None
                    and global_batch_idx_train % 200 == 0
            ):
                tb_writer.add_scalars(
                    tag,
                    measure_gradient_norms(model, norm='l1'),
                    global_step=global_batch_idx_train
                )

        optimizer.zero_grad()
        (-tot_score).backward()
        maybe_log_gradients('train/grad_norms')
        clip_grad_value_(model.parameters(), 5.0)
        maybe_log_gradients('train/clipped_grad_norms')
        if tb_writer is not None and global_batch_idx_train % 200 == 0:
            # Once in a time we will perform a more costly diagnostic
            # to check the relative parameter change per minibatch.
            deltas = optim_step_and_measure_param_change(model, optimizer)
            tb_writer.add_scalars(
                'train/relative_param_change_per_minibatch',
                deltas,
                global_step=global_batch_idx_train
            )
        else:
            optimizer.step()

    ans = -tot_score.detach().cpu().item(), tot_frames.cpu().item(), all_frames.cpu().item()
    return ans


def get_validation_objf(dataloader: torch.utils.data.DataLoader,
                        model: AcousticModel,
                        P: k2.Fsa,
                        device: torch.device,
                        graph_compiler: MmiTrainingGraphCompiler):
    total_objf = 0.
    total_frames = 0.  # for display only
    total_all_frames = 0.  # all frames including those seqs that failed.

    model.eval()

    for batch_idx, batch in enumerate(dataloader):
        objf, frames, all_frames = get_objf(batch, model, P, device,
                                            graph_compiler, False)
        total_objf += objf
        total_frames += frames
        total_all_frames += all_frames

    return total_objf, total_frames, total_all_frames


def train_one_epoch(dataloader: torch.utils.data.DataLoader,
                    valid_dataloader: torch.utils.data.DataLoader,
                    model: AcousticModel, P: k2.Fsa,
                    device: torch.device,
                    graph_compiler: MmiTrainingGraphCompiler,
                    optimizer: torch.optim.Optimizer,
                    current_epoch: int,
                    tb_writer: Optional[SummaryWriter],
                    num_epochs: int,
                    global_batch_idx_train: int):
    total_objf, total_frames, total_all_frames = 0., 0., 0.
    valid_average_objf = float('inf')
    time_waiting_for_batch = 0
    prev_timestamp = datetime.now()

    model.train()
    for batch_idx, batch in enumerate(dataloader):
        global_batch_idx_train += 1
        timestamp = datetime.now()
        time_waiting_for_batch += (timestamp - prev_timestamp).total_seconds()

        if isinstance(model, DDP):
            P.set_scores_stochastic_(model.module.P_scores)
        else:
            P.set_scores_stochastic_(model.P_scores)
        assert P.is_cpu
        assert P.requires_grad is True

        curr_batch_objf, curr_batch_frames, curr_batch_all_frames = get_objf(
            batch=batch,
            model=model,
            P=P,
            device=device,
            graph_compiler=graph_compiler,
            is_training=True,
            tb_writer=tb_writer,
            global_batch_idx_train=global_batch_idx_train,
            optimizer=optimizer
        )

        total_objf += curr_batch_objf
        total_frames += curr_batch_frames
        total_all_frames += curr_batch_all_frames

        if batch_idx % 10 == 0 and dist.get_rank() == 0:
            logging.info(
                'batch {}, epoch {}/{} '
                'global average objf: {:.6f} over {} '
                'frames ({:.1f}% kept), current batch average objf: {:.6f} over {} frames ({:.1f}% kept) '
                'avg time waiting for batch {:.3f}s'.format(
                    batch_idx, current_epoch, num_epochs,
                    total_objf / total_frames, total_frames,
                    100.0 * total_frames / total_all_frames,
                    curr_batch_objf / (curr_batch_frames + 0.001),
                    curr_batch_frames,
                    100.0 * curr_batch_frames / curr_batch_all_frames,
                    time_waiting_for_batch / max(1, batch_idx)))
            tb_writer.add_scalar('train/global_average_objf',
                                 total_objf / total_frames, global_batch_idx_train)
            tb_writer.add_scalar('train/current_batch_average_objf',
                                 curr_batch_objf / (curr_batch_frames + 0.001),
                                 global_batch_idx_train)
            # if batch_idx >= 10:
            #    print("Exiting early to get profile info")
            #    sys.exit(0)

        if batch_idx > 0 and batch_idx % 1000 == 0:
            total_valid_objf, total_valid_frames, total_valid_all_frames = get_validation_objf(
                dataloader=valid_dataloader,
                model=model,
                P=P,
                device=device,
                graph_compiler=graph_compiler)
            # Synchronize the loss to the master node so that we display it correctly.
            # dist.reduce performs sum reduction by default.
            valid_average_objf = total_valid_objf / total_valid_frames
            model.train()
            if dist.get_rank() == 0:
                logging.info(
                    'Validation average objf: {:.6f} over {} frames ({:.1f}% kept)'
                        .format(valid_average_objf,
                                total_valid_frames,
                                100.0 * total_valid_frames / total_valid_all_frames))
            if tb_writer is not None:
                tb_writer.add_scalar('train/global_valid_average_objf',
                                     valid_average_objf,
                                     global_batch_idx_train)
                (model.module if isinstance(model, DDP) else model).write_tensorboard_diagnostics(
                    tb_writer,
                    global_step=global_batch_idx_train
                )
        prev_timestamp = datetime.now()
    return total_objf / total_frames, valid_average_objf, global_batch_idx_train


<<<<<<< HEAD
def describe(model: nn.Module):
    logging.info('=' * 80)
    logging.info('Model parameters summary:')
    logging.info('=' * 80)
    total = 0
    for name, param in model.named_parameters():
        num_params = param.numel()
        total += num_params
        logging.info(f'* {name}: {num_params:>{80 - len(name) - 4}}')
    logging.info('=' * 80)
    logging.info(f'Total: {total}')
    logging.info('=' * 80)


def get_parser():
    import argparse
    parser = argparse.ArgumentParser()
    parser.add_argument('--world_size', default=1, type=int)
    parser.add_argument('--local_rank', default=0, type=int)
    parser.add_argument('--bucketing_sampler', type=str2bool, default=True)
    return parser


=======
>>>>>>> b99d04b4
def main():
    args = get_parser().parse_args()
    print('World size:', args.world_size, 'Rank:', args.local_rank)
    setup_dist(rank=args.local_rank, world_size=args.world_size)
    fix_random_seed(42)

    exp_dir = f'exp-lstm-adam-mmi-bigram-musan-dist'
    setup_logger('{}/log/log-train'.format(exp_dir), use_console=args.local_rank == 0)
    tb_writer = SummaryWriter(log_dir=f'{exp_dir}/tensorboard') if args.local_rank == 0 else None

    # load L, G, symbol_table
    lang_dir = Path('data/lang_nosp')
    phone_symbol_table = k2.SymbolTable.from_file(lang_dir / 'phones.txt')
    word_symbol_table = k2.SymbolTable.from_file(lang_dir / 'words.txt')

    logging.info("Loading L.fst")
    if (lang_dir / 'Linv.pt').exists():
        L_inv = k2.Fsa.from_dict(torch.load(lang_dir / 'Linv.pt'))
    else:
        with open(lang_dir / 'L.fst.txt') as f:
            L = k2.Fsa.from_openfst(f.read(), acceptor=False)
            L_inv = k2.arc_sort(L.invert_())
            torch.save(L_inv.as_dict(), lang_dir / 'Linv.pt')

    graph_compiler = MmiTrainingGraphCompiler(
        L_inv=L_inv,
        phones=phone_symbol_table,
        words=word_symbol_table
    )
    phone_ids = get_phone_symbols(phone_symbol_table)
    P = create_bigram_phone_lm(phone_ids)
    P.scores = torch.zeros_like(P.scores)

    # load dataset
    feature_dir = Path('exp/data')
    logging.info("About to get train cuts")
    cuts_train = CutSet.from_json(feature_dir /
                                  'cuts_train-clean-100.json.gz')
    logging.info("About to get dev cuts")
    cuts_dev = CutSet.from_json(feature_dir / 'cuts_dev-clean.json.gz')
    logging.info("About to get Musan cuts")
    cuts_musan = CutSet.from_json(feature_dir / 'cuts_musan.json.gz')

    logging.info("About to create train dataset")
    train = K2SpeechRecognitionDataset(
        cuts_train,
        cut_transforms=[
            CutConcatenate(),
            CutMix(
                cuts=cuts_musan,
                prob=0.5,
                snr=(10, 20)
            )
        ]
    )
    if args.bucketing_sampler:
        logging.info('Using BucketingSampler.')
        train_sampler = BucketingSampler(
            cuts_train,
            max_frames=40000,
            shuffle=True,
            num_buckets=30
        )
    else:
        logging.info('Using regular sampler with cut concatenation.')
        train_sampler = SingleCutSampler(
            cuts_train,
            max_frames=30000,
            shuffle=True,
        )
    logging.info("About to create train dataloader")
    train_dl = torch.utils.data.DataLoader(
        train,
        sampler=train_sampler,
        batch_size=None,
        num_workers=4
    )
    logging.info("About to create dev dataset")
    validate = K2SpeechRecognitionDataset(cuts_dev)
    # Note: we explicitly set world_size to 1 to disable the auto-detection of
    #       distributed training inside the sampler. This way, every GPU will
    #       perform the computation on the full dev set. It is a bit wasteful,
    #       but unfortunately loss aggregation between multiple processes with
    #       torch.distributed.all_reduce() tends to hang indefinitely inside
    #       NCCL after ~3000 steps. With the current approach, we can still report
    #       the loss on the full validation set.
    valid_sampler = SingleCutSampler(cuts_dev, max_frames=90000, world_size=1, rank=0)
    logging.info("About to create dev dataloader")
    valid_dl = torch.utils.data.DataLoader(
        validate,
        sampler=valid_sampler,
        batch_size=None,
        num_workers=1
    )

    if not torch.cuda.is_available():
        logging.error('No GPU detected!')
        sys.exit(-1)

    logging.info("About to create model")
    device_id = args.local_rank
    device = torch.device('cuda', device_id)
    model = TdnnLstm1b(num_features=40,
                       num_classes=len(phone_ids) + 1,  # +1 for the blank symbol
                       subsampling_factor=3)
    model.P_scores = nn.Parameter(P.scores.clone(), requires_grad=True)

    start_epoch = 0
    num_epochs = 10
    best_objf = np.inf
    best_valid_objf = np.inf
    best_epoch = start_epoch
    best_model_path = os.path.join(exp_dir, 'best_model.pt')
    best_epoch_info_filename = os.path.join(exp_dir, 'best-epoch-info')
    global_batch_idx_train = 0  # for logging only
    use_adam = True

    if start_epoch > 0:
        model_path = os.path.join(exp_dir, 'epoch-{}.pt'.format(start_epoch - 1))
        ckpt = load_checkpoint(filename=model_path, model=model)
        best_objf = ckpt['objf']
        best_valid_objf = ckpt['valid_objf']
        global_batch_idx_train = ckpt['global_batch_idx_train']
        logging.info(f"epoch = {ckpt['epoch']}, objf = {best_objf}, valid_objf = {best_valid_objf}")

    model.to(device)
    if args.world_size > 1:
        logging.info('Using DistributedDataParallel in training. '
                     'The reported loss, num_frames, etc. for training steps include '
                     'only the batches seen in the master process (the actual loss '
                     'includes batches from all GPUs, and the actual num_frames is '
                     f'approx. {args.world_size}x larger.')
        # For now do not sync BatchNorm across GPUs due to NCCL hanging in all_gather...
        # model = torch.nn.SyncBatchNorm.convert_sync_batchnorm(model)
        model = DDP(model, device_ids=[args.local_rank], output_device=args.local_rank)
    describe(model)

    if use_adam:
        learning_rate = 1e-3
        weight_decay = 5e-4
        optimizer = optim.AdamW(model.parameters(),
                                lr=learning_rate,
                                weight_decay=weight_decay)
        # Equivalent to the following in the epoch loop:
        #  if epoch > 6:
        #      curr_learning_rate *= 0.8
        lr_scheduler = optim.lr_scheduler.LambdaLR(
            optimizer,
            lambda ep: 1.0 if ep < 7 else 0.8 ** (ep - 6)
        )
    else:
        learning_rate = 5e-5
        weight_decay = 1e-5
        momentum = 0.9
        lr_schedule_gamma = 0.7
        optimizer = optim.SGD(
            model.parameters(),
            lr=learning_rate,
            momentum=momentum,
            weight_decay=weight_decay
        )
        lr_scheduler = optim.lr_scheduler.ExponentialLR(
            optimizer=optimizer,
            gamma=lr_schedule_gamma,
            last_epoch=start_epoch - 1
        )

    for epoch in range(start_epoch, num_epochs):
        train_sampler.set_epoch(epoch)

        # LR scheduler can hold multiple learning rates for multiple parameter groups;
        # For now we report just the first LR which we assume concerns most of the parameters.
        curr_learning_rate = lr_scheduler.get_last_lr()[0]
        if tb_writer is not None:
            tb_writer.add_scalar('train/learning_rate', curr_learning_rate, global_batch_idx_train)
            tb_writer.add_scalar('train/epoch', epoch, global_batch_idx_train)

        logging.info('epoch {}, learning rate {}'.format(epoch, curr_learning_rate))
        objf, valid_objf, global_batch_idx_train = train_one_epoch(
            dataloader=train_dl,
            valid_dataloader=valid_dl,
            model=model,
            P=P,
            device=device,
            graph_compiler=graph_compiler,
            optimizer=optimizer,
            current_epoch=epoch,
            tb_writer=tb_writer,
            num_epochs=num_epochs,
            global_batch_idx_train=global_batch_idx_train,
        )
        # the lower, the better
        if valid_objf < best_valid_objf:
            best_valid_objf = valid_objf
            best_objf = objf
            best_epoch = epoch
            save_checkpoint(filename=best_model_path,
                            model=model,
                            epoch=epoch,
                            learning_rate=curr_learning_rate,
                            objf=objf,
                            local_rank=args.local_rank,
                            valid_objf=valid_objf,
                            global_batch_idx_train=global_batch_idx_train)
            save_training_info(filename=best_epoch_info_filename,
                               model_path=best_model_path,
                               current_epoch=epoch,
                               learning_rate=curr_learning_rate,
                               objf=objf,
                               best_objf=best_objf,
                               valid_objf=valid_objf,
                               best_valid_objf=best_valid_objf,
                               best_epoch=best_epoch)

        # we always save the model for every epoch
        model_path = os.path.join(exp_dir, 'epoch-{}.pt'.format(epoch))
        save_checkpoint(filename=model_path,
                        model=model,
                        epoch=epoch,
                        learning_rate=curr_learning_rate,
                        objf=objf,
                        local_rank=args.local_rank,
                        valid_objf=valid_objf,
                        global_batch_idx_train=global_batch_idx_train)
        epoch_info_filename = os.path.join(exp_dir, 'epoch-{}-info'.format(epoch))
        save_training_info(filename=epoch_info_filename,
                           model_path=model_path,
                           current_epoch=epoch,
                           learning_rate=curr_learning_rate,
                           objf=objf,
                           best_objf=best_objf,
                           valid_objf=valid_objf,
                           best_valid_objf=best_valid_objf,
                           best_epoch=best_epoch)

        lr_scheduler.step()

    logging.warning('Done')
    cleanup_dist()


torch.set_num_threads(1)
torch.set_num_interop_threads(1)

if __name__ == '__main__':
    main()<|MERGE_RESOLUTION|>--- conflicted
+++ resolved
@@ -24,14 +24,11 @@
 from lhotse import CutSet
 from lhotse.dataset import BucketingSampler, CutConcatenate, CutMix, K2SpeechRecognitionDataset, SingleCutSampler
 from lhotse.utils import fix_random_seed
+from snowfall.common import describe
 from snowfall.common import load_checkpoint, save_checkpoint, str2bool
 from snowfall.common import save_training_info
 from snowfall.common import setup_logger
-<<<<<<< HEAD
 from snowfall.dist import cleanup_dist, setup_dist
-=======
-from snowfall.common import describe
->>>>>>> b99d04b4
 from snowfall.models import AcousticModel
 from snowfall.models.tdnn_lstm import TdnnLstm1b
 from snowfall.training.diagnostics import measure_gradient_norms, optim_step_and_measure_param_change
@@ -299,21 +296,6 @@
     return total_objf / total_frames, valid_average_objf, global_batch_idx_train
 
 
-<<<<<<< HEAD
-def describe(model: nn.Module):
-    logging.info('=' * 80)
-    logging.info('Model parameters summary:')
-    logging.info('=' * 80)
-    total = 0
-    for name, param in model.named_parameters():
-        num_params = param.numel()
-        total += num_params
-        logging.info(f'* {name}: {num_params:>{80 - len(name) - 4}}')
-    logging.info('=' * 80)
-    logging.info(f'Total: {total}')
-    logging.info('=' * 80)
-
-
 def get_parser():
     import argparse
     parser = argparse.ArgumentParser()
@@ -323,8 +305,6 @@
     return parser
 
 
-=======
->>>>>>> b99d04b4
 def main():
     args = get_parser().parse_args()
     print('World size:', args.world_size, 'Rank:', args.local_rank)
